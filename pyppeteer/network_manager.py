--- conflicted
+++ resolved
@@ -123,15 +123,9 @@
                 self._onRequest(event, interceptionId)
                 self._requestIdToInterceptionId.pop(requestId)
             else:
-<<<<<<< HEAD
                 self._requestIdToRequestWillBeSent[requestId] = event
         else:
             self._onRequest(event, None)
-=======
-                self._requestIdToResponseWillBeSent[requestId] = event
-            return
-        self._onRequest(event, None)
->>>>>>> 5f702232
 
     async def _onAuthRequired(self, event: Dict) -> None:
         response = 'Default'
