import asyncio
from orderedset import OrderedSet
from pathlib import Path
from typing import TYPE_CHECKING, Any, Awaitable, List, Optional, Set, Union

from pyppeteer import helpers
from pyppeteer.connection import CDPSession
from pyppeteer.domworld import DOMWorld, WaitTask
from pyppeteer.errors import BrowserError, PageError
from pyppeteer.execution_context import ExecutionContext
from pyppeteer.jshandle import ElementHandle, JSHandle
from pyppeteer.models import JSFunctionArg, WaitTargets
from pyppeteer.network_manager import Response


class Frame:
    """Frame class.

    Frame objects can be obtained via :attr:`pyppeteer.page.Page.mainFrame`.
    """

    def __init__(
        self, frameManager: 'FrameManager', client: CDPSession, parentFrame: Optional['Frame'], frameId: str
    ) -> None:
        self._frameManager = frameManager
        self._client = client
        self._parentFrame = parentFrame
        self._url = ''
        self._id = frameId
        self._detached = False

        self._loaderId = ''
        self._lifecycleEvents: Set[str] = set()
        self._mainWorld = DOMWorld(frameManager, self, frameManager._timeoutSettings)
        self._secondaryWorld = DOMWorld(frameManager, self, frameManager._timeoutSettings)
<<<<<<< HEAD
        self._childFrames: OrderedSet[Frame] = OrderedSet()
=======
        self._childFrames: Set[Frame] = set()
>>>>>>> 2650927a
        if self._parentFrame:
            self._parentFrame._childFrames.add(self)

        self._waitTasks: Set[WaitTask] = set()
        if self._parentFrame:
            self._parentFrame._childFrames.add(self)

        self.addScriptTag = self.mainWorld.addScriptTag
        self.addStyleTag = self.mainWorld.addStyleTag
        self.evaluate = self.mainWorld.evaluate
        self.evaluateHandle = self.mainWorld.evaluateHandle
        self.querySelector = self.J = self.mainWorld.querySelector
        self.querySelectorAll = self.JJ = self.mainWorld.querySelectorAll
        self.querySelectorAllEval = self.JJeval = self.mainWorld.querySelectorAllEval
        self.querySelectorEval = self.Jeval = self.mainWorld.querySelectorEval
        self.type = self.mainWorld.type
        self.waitForFunction = self.mainWorld.waitForFunction
        self.xpath = self.Jx = self.mainWorld.xpath

        self.click = self.secondaryWorld.click
        self.focus = self.secondaryWorld.focus
        self.hover = self.secondaryWorld.hover
        self.select = self.secondaryWorld.select
        self.setContent = self.secondaryWorld.setContent
        self.tap = self.secondaryWorld.tap

    @property
    async def executionContext(self) -> Optional['ExecutionContext']:
        return await self.mainWorld.executionContext

    @property
    async def content(self) -> str:
        return await self.secondaryWorld.content

    @property
    async def title(self) -> str:
        return await self.secondaryWorld.title

    async def goto(
        self, url: str, referer: str = None, timeout: float = None, waitUntil: WaitTargets = None
    ) -> Optional[Response]:
        return await self._frameManager.navigateFrame(
            self, url=url, referer=referer, timeout=timeout, waitUntil=waitUntil
        )

    async def waitForNavigation(
        self, timeout: Optional[float] = None, waitUntil: Optional[WaitTargets] = None
    ) -> Optional[Response]:
        return await self._frameManager.waitForFrameNavigation(self, waitUntil=waitUntil, timeout=timeout)

    @property
    def mainWorld(self) -> 'DOMWorld':  # ensure mainWorld not settable
        return self._mainWorld

    @property
    def secondaryWorld(self) -> 'DOMWorld':  # ensure secondaryWorld is not settable
        return self._secondaryWorld

    @property
    def name(self) -> str:
        """Get frame name."""
        return getattr(self, '_name', '')

    @property
    def url(self) -> str:
        """Get url of the frame."""
        return self._url

    @property
    def parentFrame(self) -> Optional['Frame']:
        """Get parent frame.

        If this frame is main frame or detached frame, return ``None``.
        """
        return self._parentFrame

    @property
    def childFrames(self) -> List['Frame']:
        """Get child frames."""
        return list(self._childFrames)

    @property
    def isDetached(self) -> bool:
        """Return ``True`` if this frame is detached.

        Otherwise return ``False``.
        """
        return self._detached

    async def addScriptTag(
        self,
        url: Optional[str] = None,
        path: Optional[Union[str, Path]] = None,
        content: Optional[str] = None,
        type_: str = '',
    ) -> ElementHandle:
        """Add script tag to this frame.

        Details see :meth:`pyppeteer.page.Page.addScriptTag`.
        """
        return await self._mainWorld.addScriptTag(url=url, path=path, content=content, type_=type_)

    async def addStyleTag(
        self, url: Optional[str] = None, path: Optional[Union[str, Path]] = None, content: Optional[str] = None
    ) -> Optional['ElementHandle']:
        return await self._mainWorld.addStyleTag(url=url, path=path, content=content)

    async def focus(self, selector: str) -> None:
        """Focus element which matches ``selector``.

        Details see :meth:`pyppeteer.page.Page.focus`.
        """
        handle = await self.J(selector)
        if not handle:
            raise PageError('No node found for selector: ' + selector)
        await self.evaluate('element => element.focus()', handle)
        await handle.dispose()

    async def hover(self, selector: str) -> None:
        """Mouse hover the element which matches ``selector``.

        Details see :meth:`pyppeteer.page.Page.hover`.
        """
        handle = await self.J(selector)
        if not handle:
            raise PageError('No node found for selector: ' + selector)
        await handle.hover()
        await handle.dispose()

    async def select(self, selector: str, *values: str) -> List[str]:
        """Select options and return selected values.

        Details see :meth:`pyppeteer.page.Page.select`.
        """
        for index, value in values:
            if not isinstance(value, str):
                raise TypeError(f'Values must be string. Found {value} of type {type(value)} at index {index}')
        return await self.querySelectorEval(  # type: ignore
            selector,
            '''
                (element, values) => {
                    if (element.nodeName.toLowerCase() !== 'select')
                        throw new Error('Element is not a <select> element.');

                    const options = Array.from(element.options);
                    element.value = undefined;
                    for (const option of options) {
                        option.selected = values.includes(option.value);
                        if (option.selected && !element.multiple)
                            break;
                    }

                    element.dispatchEvent(new Event('input', { 'bubbles': true }));
                    element.dispatchEvent(new Event('change', { 'bubbles': true }));
                    return options.filter(option => option.selected).map(options => options.value)
                }
        ''',
            *values,
        )

    async def tap(self, selector: str) -> None:
        """Tap the element which matches the ``selector``.

        Details see :meth:`pyppeteer.page.Page.tap`.
        """
        handle = await self.J(selector)
        if not handle:
            raise PageError('No node found for selector: ' + selector)
        await handle.tap()
        await handle.dispose()

    async def type(self, selector: str, text: str, delay: float = 0) -> None:
        """Type ``text`` on the element which matches ``selector``.

        Details see :meth:`pyppeteer.page.Page.type`.
        """
        handle = await self.querySelector(selector)
        if handle is None:
            raise PageError(f'Cannot find {selector} on this page')
        await handle.type(text, delay)
        await handle.dispose()

    def waitFor(
        self, selectorOrFunctionOrTimeout: Union[str, int, float], *args: JSFunctionArg, **kwargs: Any
    ) -> Awaitable[Optional[JSHandle]]:
        """Wait until `selectorOrFunctionOrTimeout`.

        Details see :meth:`pyppeteer.page.Page.waitFor`.
        """
        xPathPattern = '//'
        if helpers.is_js_func(selectorOrFunctionOrTimeout):
            return self.waitForFunction(selectorOrFunctionOrTimeout, *args, **kwargs)
        if isinstance(selectorOrFunctionOrTimeout, str):
            string = selectorOrFunctionOrTimeout
            if string.startswith(xPathPattern):
                return self.waitForXPath(string, **kwargs)
            return self.waitForSelector(string, **kwargs)
        if isinstance(selectorOrFunctionOrTimeout, (int, float)):
            return self._client.loop.create_task(asyncio.sleep(selectorOrFunctionOrTimeout / 1000))
        f = self._client.loop.create_future()
        f.set_exception(BrowserError(f'Unsupported target type: {type(selectorOrFunctionOrTimeout)}'))
        return f

    async def waitForSelector(
        self, selector: str, visible: bool = False, hidden: bool = False, timeout: float = None
    ) -> Optional['ElementHandle']:
        """Wait until element which matches ``selector`` appears on page.

        Details see :meth:`pyppeteer.page.Page.waitForSelector`.
        """
        handle = await self._secondaryWorld.waitForSelector(selector, visible=visible, hidden=hidden, timeout=timeout)
        if handle:
            mainExecutionContext = await self._mainWorld.executionContext
            result = await mainExecutionContext._adoptElementHandle(handle)
            await handle.dispose()
            return result

    async def waitForXPath(
        self, xpath: str, visible: bool = False, hidden: bool = False, timeout: int = None
    ) -> Optional['ElementHandle']:
        """Wait until element which matches ``xpath`` appears on page.

        Details see :meth:`pyppeteer.page.Page.waitForXPath`.
        """
        handle = await self._secondaryWorld.waitForXpath(xpath, visible=visible, hidden=hidden, timeout=timeout)
        if not handle:
            return None
        mainExecutionContext = await self._mainWorld.executionContext
        result = await mainExecutionContext._adoptElementHandle(handle)
        await handle.dispose()
        return result

    def _navigated(self, framePayload: dict) -> None:
        self._name = framePayload.get('name', '')
        self._navigationURL = framePayload.get('url', '')
        self._url = framePayload.get('url', '')

    def _navigatedWithinDocument(self, url: str) -> None:
        self._url = url

    def _onLifecycleEvent(self, loaderId: str, name: str) -> None:
        if name == 'init':
            self._loaderId = loaderId
            self._lifecycleEvents.clear()
        else:
            self._lifecycleEvents.add(name)

    def _onLoadingStopped(self) -> None:
        self._lifecycleEvents.add('DOMContentLoaded')
        self._lifecycleEvents.add('load')

    def _detach(self) -> None:
        self._detached = True
        self.mainWorld._detach()
        self.secondaryWorld._detach()
        if self._parentFrame:
            self._parentFrame._childFrames.remove(self)
        self._parentFrame = None


from pyppeteer.frame.frame_manager import FrameManager  # isort:skip<|MERGE_RESOLUTION|>--- conflicted
+++ resolved
@@ -33,11 +33,7 @@
         self._lifecycleEvents: Set[str] = set()
         self._mainWorld = DOMWorld(frameManager, self, frameManager._timeoutSettings)
         self._secondaryWorld = DOMWorld(frameManager, self, frameManager._timeoutSettings)
-<<<<<<< HEAD
         self._childFrames: OrderedSet[Frame] = OrderedSet()
-=======
-        self._childFrames: Set[Frame] = set()
->>>>>>> 2650927a
         if self._parentFrame:
             self._parentFrame._childFrames.add(self)
 
