# Contribution Guidelines

Contributions are welcome as long as they follow core rule of this project:

<<<<<<< HEAD
The API of pyppeteer2 should __match the API of puppeteer__[1] as closely as possible without sacrificing Python too much.
 - For public API items such as method names, property names, class names, an effort should be made to mirror the API
    if puppeteer. Where this is not possible, use a suitable substitute (eg `page.$eval` -> `page.Jeval`)
 - For function arguments, most arguments can be translated 1:1, however there is a special case where puppeteer uses a
    single argument, `options` to workaround JS' lack of keyword arguments. In this case, `options` should be expanded
    appropriately based on the puppeteer source typings. For example:
    ```js
    /**
     * @param {number} x
     * @param {number} y
     * @param {!{delay?: number, button?: "left"|"right"|"middle", clickCount?: number}=} options
     */
    async click(x, y, options = {})
    ```
    Would become:
    ```py
    async def click(x, y, delay: float = None, button: str = None, clickCount: int = 1)
    ```
Pull requests should focus on one specific area where practical to aid in quick review. [pre-commit hooks](https://pre-commit.com/)
should be installed with `pre-commit install` to keep your code tidy.
=======
The API of pyppeteer should __match the api of puppeteer__[1] as closely as possible withouth sacrificing python too much.  
i.e. keep public api keywords such as method names, arguments, class names etc. as they are in puppeteer version.  

Other than that the contributions should remain as pythonic as possible and pass linting and code tests.
>>>>>>> bc4b6255

1 - https://github.com/puppeteer/puppeteer<|MERGE_RESOLUTION|>--- conflicted
+++ resolved
@@ -2,8 +2,7 @@
 
 Contributions are welcome as long as they follow core rule of this project:
 
-<<<<<<< HEAD
-The API of pyppeteer2 should __match the API of puppeteer__[1] as closely as possible without sacrificing Python too much.
+The API of pyppeteer should __match the API of puppeteer__[1] as closely as possible without sacrificing Python too much.
  - For public API items such as method names, property names, class names, an effort should be made to mirror the API
     if puppeteer. Where this is not possible, use a suitable substitute (eg `page.$eval` -> `page.Jeval`)
  - For function arguments, most arguments can be translated 1:1, however there is a special case where puppeteer uses a
@@ -23,11 +22,5 @@
     ```
 Pull requests should focus on one specific area where practical to aid in quick review. [pre-commit hooks](https://pre-commit.com/)
 should be installed with `pre-commit install` to keep your code tidy.
-=======
-The API of pyppeteer should __match the api of puppeteer__[1] as closely as possible withouth sacrificing python too much.  
-i.e. keep public api keywords such as method names, arguments, class names etc. as they are in puppeteer version.  
-
-Other than that the contributions should remain as pythonic as possible and pass linting and code tests.
->>>>>>> bc4b6255
 
 1 - https://github.com/puppeteer/puppeteer