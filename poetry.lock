--- conflicted
+++ resolved
@@ -28,20 +28,20 @@
 name = "appdirs"
 optional = false
 python-versions = "*"
-version = "1.4.3"
+version = "1.4.4"
 
 [[package]]
 category = "dev"
 description = "An abstract syntax tree for Python with inference support."
 name = "astroid"
 optional = false
-python-versions = ">=3.5.*"
-version = "2.3.3"
+python-versions = ">=3.5"
+version = "2.4.1"
 
 [package.dependencies]
 lazy-object-proxy = ">=1.4.0,<1.5.0"
 six = ">=1.12,<2.0"
-wrapt = ">=1.11.0,<1.12.0"
+wrapt = ">=1.11,<2.0"
 
 [package.dependencies.typed-ast]
 python = "<3.8"
@@ -54,7 +54,7 @@
 name = "atomicwrites"
 optional = false
 python-versions = ">=2.7, !=3.0.*, !=3.1.*, !=3.2.*, !=3.3.*"
-version = "1.3.0"
+version = "1.4.0"
 
 [[package]]
 category = "dev"
@@ -87,9 +87,10 @@
 name = "bleach"
 optional = false
 python-versions = ">=2.7, !=3.0.*, !=3.1.*, !=3.2.*, !=3.3.*, !=3.4.*"
-version = "3.1.4"
-
-[package.dependencies]
+version = "3.1.5"
+
+[package.dependencies]
+packaging = "*"
 six = ">=1.9.0"
 webencodings = "*"
 
@@ -102,7 +103,7 @@
 version = "2020.4.5.1"
 
 [[package]]
-category = "main"
+category = "dev"
 description = "Validate configuration and produce human readable error messages."
 name = "cfgv"
 optional = false
@@ -122,8 +123,8 @@
 description = "Extended pickling support for Python objects"
 name = "cloudpickle"
 optional = false
-python-versions = "*"
-version = "1.3.0"
+python-versions = ">=3.5"
+version = "1.4.1"
 
 [[package]]
 category = "dev"
@@ -154,7 +155,7 @@
 version = "4.4.2"
 
 [[package]]
-category = "main"
+category = "dev"
 description = "Distribution utilities"
 name = "distlib"
 optional = false
@@ -184,14 +185,6 @@
 
 [[package]]
 category = "dev"
-description = "Discover and load entry points from installed packages."
-name = "entrypoints"
-optional = false
-python-versions = ">=2.7"
-version = "0.3"
-
-[[package]]
-category = "dev"
 description = "execnet: rapid multi-Python deployment"
 name = "execnet"
 optional = false
@@ -205,7 +198,7 @@
 testing = ["pre-commit"]
 
 [[package]]
-category = "main"
+category = "dev"
 description = "A platform independent file lock."
 name = "filelock"
 optional = false
@@ -214,25 +207,28 @@
 
 [[package]]
 category = "dev"
-description = "the modular source code checker: pep8, pyflakes and co"
+description = "the modular source code checker: pep8 pyflakes and co"
 name = "flake8"
 optional = false
-python-versions = ">=2.7, !=3.0.*, !=3.1.*, !=3.2.*, !=3.3.*"
-version = "3.7.9"
-
-[package.dependencies]
-entrypoints = ">=0.3.0,<0.4.0"
+python-versions = "!=3.0.*,!=3.1.*,!=3.2.*,!=3.3.*,>=2.7"
+version = "3.8.1"
+
+[package.dependencies]
 mccabe = ">=0.6.0,<0.7.0"
-pycodestyle = ">=2.5.0,<2.6.0"
-pyflakes = ">=2.1.0,<2.2.0"
-
-[[package]]
-category = "main"
+pycodestyle = ">=2.6.0a1,<2.7.0"
+pyflakes = ">=2.2.0,<2.3.0"
+
+[package.dependencies.importlib-metadata]
+python = "<3.8"
+version = "*"
+
+[[package]]
+category = "dev"
 description = "File identification library for Python"
 name = "identify"
 optional = false
 python-versions = "!=3.0.*,!=3.1.*,!=3.2.*,!=3.3.*,>=2.7"
-version = "1.4.14"
+version = "1.4.15"
 
 [package.extras]
 license = ["editdistance"]
@@ -254,7 +250,7 @@
 version = "1.2.0"
 
 [[package]]
-category = "main"
+category = "dev"
 description = "Read metadata from Python packages"
 marker = "python_version < \"3.8\""
 name = "importlib-metadata"
@@ -270,13 +266,13 @@
 testing = ["packaging", "importlib-resources"]
 
 [[package]]
-category = "main"
+category = "dev"
 description = "Read resources from Python packages"
 marker = "python_version < \"3.7\""
 name = "importlib-resources"
 optional = false
 python-versions = "!=3.0.*,!=3.1.*,!=3.2.*,!=3.3.*,!=3.4.*,>=2.7"
-version = "1.4.0"
+version = "1.5.0"
 
 [package.dependencies]
 [package.dependencies.importlib-metadata]
@@ -389,7 +385,7 @@
 name = "more-itertools"
 optional = false
 python-versions = ">=3.5"
-version = "8.2.0"
+version = "8.3.0"
 
 [[package]]
 category = "dev"
@@ -440,20 +436,20 @@
 scipy = ["scipy"]
 
 [[package]]
+category = "dev"
+description = "Node.js virtual environment builder"
+name = "nodeenv"
+optional = false
+python-versions = "*"
+version = "1.3.5"
+
+[[package]]
 category = "main"
-<<<<<<< HEAD
 description = "An Ordered Set implementation in Cython."
 name = "orderedset"
 optional = false
 python-versions = "*"
 version = "2.0.3"
-=======
-description = "Node.js virtual environment builder"
-name = "nodeenv"
-optional = false
-python-versions = "*"
-version = "1.3.5"
->>>>>>> 2650927a
 
 [[package]]
 category = "dev"
@@ -484,12 +480,12 @@
 dev = ["pre-commit", "tox"]
 
 [[package]]
-category = "main"
+category = "dev"
 description = "A framework for managing and maintaining multi-language pre-commit hooks."
 name = "pre-commit"
 optional = false
 python-versions = ">=3.6.1"
-version = "2.2.0"
+version = "2.4.0"
 
 [package.dependencies]
 cfgv = ">=2.0.0"
@@ -497,7 +493,7 @@
 nodeenv = ">=0.11.1"
 pyyaml = ">=5.1"
 toml = "*"
-virtualenv = ">=15.2"
+virtualenv = ">=20.0.8"
 
 [package.dependencies.importlib-metadata]
 python = "<3.8"
@@ -521,7 +517,7 @@
 name = "pycodestyle"
 optional = false
 python-versions = ">=2.7, !=3.0.*, !=3.1.*, !=3.2.*, !=3.3.*"
-version = "2.5.0"
+version = "2.6.0"
 
 [[package]]
 category = "dev"
@@ -540,7 +536,7 @@
 name = "pyee"
 optional = false
 python-versions = "*"
-version = "7.0.1"
+version = "7.0.2"
 
 [[package]]
 category = "dev"
@@ -548,7 +544,7 @@
 name = "pyflakes"
 optional = false
 python-versions = ">=2.7, !=3.0.*, !=3.1.*, !=3.2.*, !=3.3.*"
-version = "2.1.1"
+version = "2.2.0"
 
 [[package]]
 category = "dev"
@@ -573,13 +569,14 @@
 name = "pylint"
 optional = false
 python-versions = ">=3.5.*"
-version = "2.4.4"
-
-[package.dependencies]
-astroid = ">=2.3.0,<2.4"
+version = "2.5.2"
+
+[package.dependencies]
+astroid = ">=2.4.0,<=2.5"
 colorama = "*"
 isort = ">=4.2.5,<5"
 mccabe = ">=0.6,<0.7"
+toml = ">=0.7.1"
 
 [[package]]
 category = "dev"
@@ -595,7 +592,7 @@
 name = "pytest"
 optional = false
 python-versions = ">=3.5"
-version = "5.4.1"
+version = "5.4.2"
 
 [package.dependencies]
 atomicwrites = ">=1.0"
@@ -657,8 +654,8 @@
 description = "pytest xdist plugin for distributed testing and loop-on-failing modes"
 name = "pytest-xdist"
 optional = false
-python-versions = ">=2.7, !=3.0.*, !=3.1.*, !=3.2.*, !=3.3.*"
-version = "1.31.0"
+python-versions = ">=2.7, !=3.0.*, !=3.1.*, !=3.2.*, !=3.3.*, !=3.4.*"
+version = "1.32.0"
 
 [package.dependencies]
 execnet = ">=1.1"
@@ -675,10 +672,10 @@
 name = "pytz"
 optional = false
 python-versions = "*"
-version = "2019.3"
-
-[[package]]
-category = "main"
+version = "2020.1"
+
+[[package]]
+category = "dev"
 description = "YAML parser and emitter for Python"
 name = "pyyaml"
 optional = false
@@ -721,7 +718,7 @@
 socks = ["PySocks (>=1.5.6,<1.5.7 || >1.5.7)", "win-inet-pton"]
 
 [[package]]
-category = "main"
+category = "dev"
 description = "Python 2 and 3 compatibility utilities"
 name = "six"
 optional = false
@@ -858,12 +855,12 @@
 version = "1.3.0"
 
 [[package]]
-category = "main"
+category = "dev"
 description = "Python Library for Tom's Obvious, Minimal Language"
 name = "toml"
 optional = false
 python-versions = "*"
-version = "0.10.0"
+version = "0.10.1"
 
 [[package]]
 category = "dev"
@@ -879,7 +876,7 @@
 name = "tox"
 optional = false
 python-versions = "!=3.0.*,!=3.1.*,!=3.2.*,!=3.3.*,!=3.4.*,>=2.7"
-version = "3.14.6"
+version = "3.15.0"
 
 [package.dependencies]
 colorama = ">=0.4.1"
@@ -905,7 +902,7 @@
 name = "tqdm"
 optional = false
 python-versions = ">=2.6, !=3.0.*, !=3.1.*"
-version = "4.45.0"
+version = "4.46.0"
 
 [package.extras]
 dev = ["py-make (>=0.1.0)", "twine", "argopt", "pydoc-markdown"]
@@ -953,12 +950,12 @@
 socks = ["PySocks (>=1.5.6,<1.5.7 || >1.5.7,<2.0)"]
 
 [[package]]
-category = "main"
+category = "dev"
 description = "Virtual Python Environment builder"
 name = "virtualenv"
 optional = false
 python-versions = "!=3.0.*,!=3.1.*,!=3.2.*,!=3.3.*,>=2.7"
-version = "20.0.18"
+version = "20.0.20"
 
 [package.dependencies]
 appdirs = ">=1.4.3,<2"
@@ -975,8 +972,8 @@
 version = ">=1.0,<2"
 
 [package.extras]
-docs = ["sphinx (>=2.0.0,<3)", "sphinx-argparse (>=0.2.5,<1)", "sphinx-rtd-theme (>=0.4.3,<1)", "towncrier (>=19.9.0rc1)", "proselint (>=0.10.2,<1)"]
-testing = ["pytest (>=4.0.0,<6)", "coverage (>=4.5.1,<6)", "pytest-mock (>=2.0.0,<3)", "pytest-env (>=0.6.2,<1)", "pytest-timeout (>=1.3.4,<2)", "packaging (>=20.0)", "xonsh (>=0.9.16,<1)"]
+docs = ["sphinx (>=3)", "sphinx-argparse (>=0.2.5)", "sphinx-rtd-theme (>=0.4.3)", "towncrier (>=19.9.0rc1)", "proselint (>=0.10.2)"]
+testing = ["pytest (>=4)", "coverage (>=5)", "coverage-enable-subprocess (>=1)", "pytest-xdist (>=1.31.0)", "pytest-mock (>=2)", "pytest-env (>=0.6.2)", "pytest-randomly (>=1)", "pytest-timeout", "packaging (>=20.0)", "xonsh (>=0.9.16)"]
 
 [[package]]
 category = "dev"
@@ -1008,10 +1005,10 @@
 name = "wrapt"
 optional = false
 python-versions = "*"
-version = "1.11.2"
-
-[[package]]
-category = "main"
+version = "1.12.1"
+
+[[package]]
+category = "dev"
 description = "Backport of pathlib-compatible object wrapper for zip files"
 marker = "python_version < \"3.8\""
 name = "zipp"
@@ -1024,11 +1021,7 @@
 testing = ["jaraco.itertools", "func-timeout"]
 
 [metadata]
-<<<<<<< HEAD
-content-hash = "6a52d73f6e3905ae25c7d2acfa1b3939ff5a1eb59a75ab86cb159c7245f9e5b5"
-=======
-content-hash = "800fd4f449e01264c5b7d73a52d6732f582a84dd7e1b98222626888d3e8af550"
->>>>>>> 2650927a
+content-hash = "70fd2f3b8a59249163906aad23d6ca86e45448b14f71e866a2fc6e85689beb07"
 python-versions = "^3.6.1"
 
 [metadata.files]
@@ -1046,16 +1039,16 @@
     {file = "apipkg-1.5.tar.gz", hash = "sha256:37228cda29411948b422fae072f57e31d3396d2ee1c9783775980ee9c9990af6"},
 ]
 appdirs = [
-    {file = "appdirs-1.4.3-py2.py3-none-any.whl", hash = "sha256:d8b24664561d0d34ddfaec54636d502d7cea6e29c3eaf68f3df6180863e2166e"},
-    {file = "appdirs-1.4.3.tar.gz", hash = "sha256:9e5896d1372858f8dd3344faf4e5014d21849c756c8d5701f78f8a103b372d92"},
+    {file = "appdirs-1.4.4-py2.py3-none-any.whl", hash = "sha256:a841dacd6b99318a741b166adb07e19ee71a274450e68237b4650ca1055ab128"},
+    {file = "appdirs-1.4.4.tar.gz", hash = "sha256:7d5d0167b2b1ba821647616af46a749d1c653740dd0d2415100fe26e27afdf41"},
 ]
 astroid = [
-    {file = "astroid-2.3.3-py3-none-any.whl", hash = "sha256:840947ebfa8b58f318d42301cf8c0a20fd794a33b61cc4638e28e9e61ba32f42"},
-    {file = "astroid-2.3.3.tar.gz", hash = "sha256:71ea07f44df9568a75d0f354c49143a4575d90645e9fead6dfb52c26a85ed13a"},
+    {file = "astroid-2.4.1-py3-none-any.whl", hash = "sha256:d8506842a3faf734b81599c8b98dcc423de863adcc1999248480b18bd31a0f38"},
+    {file = "astroid-2.4.1.tar.gz", hash = "sha256:4c17cea3e592c21b6e222f673868961bad77e1f985cb1694ed077475a89229c1"},
 ]
 atomicwrites = [
-    {file = "atomicwrites-1.3.0-py2.py3-none-any.whl", hash = "sha256:03472c30eb2c5d1ba9227e4c2ca66ab8287fbfbbda3888aa93dc2e28fc6811b4"},
-    {file = "atomicwrites-1.3.0.tar.gz", hash = "sha256:75a9445bac02d8d058d5e1fe689654ba5a6556a1dfd8ce6ec55a0ed79866cfa6"},
+    {file = "atomicwrites-1.4.0-py2.py3-none-any.whl", hash = "sha256:6d1784dea7c0c8d4a5172b6c620f40b6e4cbfdf96d783691f2e1302a7b88e197"},
+    {file = "atomicwrites-1.4.0.tar.gz", hash = "sha256:ae70396ad1a434f9c7046fd2dd196fc04b12f9e91ffb859164193be8b6168a7a"},
 ]
 attrs = [
     {file = "attrs-19.3.0-py2.py3-none-any.whl", hash = "sha256:08a96c641c3a74e44eb59afb61a24f2cb9f4d7188748e76ba4bb5edfa3cb7d1c"},
@@ -1066,8 +1059,8 @@
     {file = "Babel-2.8.0.tar.gz", hash = "sha256:1aac2ae2d0d8ea368fa90906567f5c08463d98ade155c0c4bfedd6a0f7160e38"},
 ]
 bleach = [
-    {file = "bleach-3.1.4-py2.py3-none-any.whl", hash = "sha256:cc8da25076a1fe56c3ac63671e2194458e0c4d9c7becfd52ca251650d517903c"},
-    {file = "bleach-3.1.4.tar.gz", hash = "sha256:e78e426105ac07026ba098f04de8abe9b6e3e98b5befbf89b51a5ef0a4292b03"},
+    {file = "bleach-3.1.5-py2.py3-none-any.whl", hash = "sha256:2bce3d8fab545a6528c8fa5d9f9ae8ebc85a56da365c7f85180bfe96a35ef22f"},
+    {file = "bleach-3.1.5.tar.gz", hash = "sha256:3c4c520fdb9db59ef139915a5db79f8b51bc2a7257ea0389f30c846883430a4b"},
 ]
 certifi = [
     {file = "certifi-2020.4.5.1-py2.py3-none-any.whl", hash = "sha256:1d987a998c75633c40847cc966fcf5904906c920a7f17ef374f5aa4282abd304"},
@@ -1082,8 +1075,8 @@
     {file = "chardet-3.0.4.tar.gz", hash = "sha256:84ab92ed1c4d4f16916e05906b6b75a6c0fb5db821cc65e70cbd64a3e2a5eaae"},
 ]
 cloudpickle = [
-    {file = "cloudpickle-1.3.0-py2.py3-none-any.whl", hash = "sha256:8664761f810efc07dbb301459e413c99b68fcc6d8703912bd39d86618ac631e3"},
-    {file = "cloudpickle-1.3.0.tar.gz", hash = "sha256:38af54d0e7705d87a287bdefe1df00f936aadb1f629dca383e825cca927fa753"},
+    {file = "cloudpickle-1.4.1-py3-none-any.whl", hash = "sha256:ff31298eca781315e097bc1f222d8045208c14063a0102cc89bd5899adb4abef"},
+    {file = "cloudpickle-1.4.1.tar.gz", hash = "sha256:0b6258a20a143603d53b037a20983016d4e978f554ec4f36b3d0895b947099ae"},
 ]
 colorama = [
     {file = "colorama-0.4.3-py2.py3-none-any.whl", hash = "sha256:7d73d2a99753107a36ac6b455ee49046802e59d9d076ef8e47b61499fa29afff"},
@@ -1136,10 +1129,6 @@
 doit = [
     {file = "doit-0.32.0.tar.gz", hash = "sha256:323d0411e50a0babb945e2a639aa6e633fbb84a9f98086df0c880e739237750c"},
 ]
-entrypoints = [
-    {file = "entrypoints-0.3-py2.py3-none-any.whl", hash = "sha256:589f874b313739ad35be6e0cd7efde2a4e9b6fea91edcc34e58ecbb8dbe56d19"},
-    {file = "entrypoints-0.3.tar.gz", hash = "sha256:c70dd71abe5a8c85e55e12c19bd91ccfeec11a6e99044204511f9ed547d48451"},
-]
 execnet = [
     {file = "execnet-1.7.1-py2.py3-none-any.whl", hash = "sha256:d4efd397930c46415f62f8a31388d6be4f27a91d7550eb79bc64a756e0056547"},
     {file = "execnet-1.7.1.tar.gz", hash = "sha256:cacb9df31c9680ec5f95553976c4da484d407e85e41c83cb812aa014f0eddc50"},
@@ -1149,12 +1138,12 @@
     {file = "filelock-3.0.12.tar.gz", hash = "sha256:18d82244ee114f543149c66a6e0c14e9c4f8a1044b5cdaadd0f82159d6a6ff59"},
 ]
 flake8 = [
-    {file = "flake8-3.7.9-py2.py3-none-any.whl", hash = "sha256:49356e766643ad15072a789a20915d3c91dc89fd313ccd71802303fd67e4deca"},
-    {file = "flake8-3.7.9.tar.gz", hash = "sha256:45681a117ecc81e870cbf1262835ae4af5e7a8b08e40b944a8a6e6b895914cfb"},
+    {file = "flake8-3.8.1-py2.py3-none-any.whl", hash = "sha256:6c1193b0c3f853ef763969238f6c81e9e63ace9d024518edc020d5f1d6d93195"},
+    {file = "flake8-3.8.1.tar.gz", hash = "sha256:ea6623797bf9a52f4c9577d780da0bb17d65f870213f7b5bcc9fca82540c31d5"},
 ]
 identify = [
-    {file = "identify-1.4.14-py2.py3-none-any.whl", hash = "sha256:2bb8760d97d8df4408f4e805883dad26a2d076f04be92a10a3e43f09c6060742"},
-    {file = "identify-1.4.14.tar.gz", hash = "sha256:faffea0fd8ec86bb146ac538ac350ed0c73908326426d387eded0bcc9d077522"},
+    {file = "identify-1.4.15-py2.py3-none-any.whl", hash = "sha256:88ed90632023e52a6495749c6732e61e08ec9f4f04e95484a5c37b9caf40283c"},
+    {file = "identify-1.4.15.tar.gz", hash = "sha256:23c18d97bb50e05be1a54917ee45cc61d57cb96aedc06aabb2b02331edf0dbf0"},
 ]
 idna = [
     {file = "idna-2.9-py2.py3-none-any.whl", hash = "sha256:a068a21ceac8a4d63dbfd964670474107f541babbd2250d61922f029858365fa"},
@@ -1169,8 +1158,8 @@
     {file = "importlib_metadata-1.6.0.tar.gz", hash = "sha256:34513a8a0c4962bc66d35b359558fd8a5e10cd472d37aec5f66858addef32c1e"},
 ]
 importlib-resources = [
-    {file = "importlib_resources-1.4.0-py2.py3-none-any.whl", hash = "sha256:dd98ceeef3f5ad2ef4cc287b8586da4ebad15877f351e9688987ad663a0a29b8"},
-    {file = "importlib_resources-1.4.0.tar.gz", hash = "sha256:4019b6a9082d8ada9def02bece4a76b131518866790d58fdda0b5f8c603b36c2"},
+    {file = "importlib_resources-1.5.0-py2.py3-none-any.whl", hash = "sha256:85dc0b9b325ff78c8bef2e4ff42616094e16b98ebd5e3b50fe7e2f0bbcdcde49"},
+    {file = "importlib_resources-1.5.0.tar.gz", hash = "sha256:6f87df66833e1942667108628ec48900e02a4ab4ad850e25fbf07cb17cf734ca"},
 ]
 isort = [
     {file = "isort-4.3.21-py2.py3-none-any.whl", hash = "sha256:6e811fcb295968434526407adb8796944f1988c5b65e8139058f2014cbe100fd"},
@@ -1257,8 +1246,8 @@
     {file = "mistune-0.8.4.tar.gz", hash = "sha256:59a3429db53c50b5c6bcc8a07f8848cb00d7dc8bdb431a4ab41920d201d4756e"},
 ]
 more-itertools = [
-    {file = "more-itertools-8.2.0.tar.gz", hash = "sha256:b1ddb932186d8a6ac451e1d95844b382f55e12686d51ca0c68b6f61f2ab7a507"},
-    {file = "more_itertools-8.2.0-py3-none-any.whl", hash = "sha256:5dd8bcf33e5f9513ffa06d5ad33d78f31e1931ac9a18f33d37e77a180d393a7c"},
+    {file = "more-itertools-8.3.0.tar.gz", hash = "sha256:558bb897a2232f5e4f8e2399089e35aecb746e1f9191b6584a151647e89267be"},
+    {file = "more_itertools-8.3.0-py3-none-any.whl", hash = "sha256:7818f596b1e87be009031c7653d01acc46ed422e6656b394b0f765ce66ed4982"},
 ]
 mypy = [
     {file = "mypy-0.770-cp35-cp35m-macosx_10_6_x86_64.whl", hash = "sha256:a34b577cdf6313bf24755f7a0e3f3c326d5c1f4fe7422d1d06498eb25ad0c600"},
@@ -1284,13 +1273,11 @@
     {file = "networkx-2.4-py3-none-any.whl", hash = "sha256:cdfbf698749a5014bf2ed9db4a07a5295df1d3a53bf80bf3cbd61edf9df05fa1"},
     {file = "networkx-2.4.tar.gz", hash = "sha256:f8f4ff0b6f96e4f9b16af6b84622597b5334bf9cae8cf9b2e42e7985d5c95c64"},
 ]
-<<<<<<< HEAD
+nodeenv = [
+    {file = "nodeenv-1.3.5-py2.py3-none-any.whl", hash = "sha256:5b2438f2e42af54ca968dd1b374d14a1194848955187b0e5e4be1f73813a5212"},
+]
 orderedset = [
     {file = "orderedset-2.0.3.tar.gz", hash = "sha256:b2f5ccfb5a86e7b3b3ddf18b29779cc18b24653abf9d6da4bebecf33780a6e29"},
-=======
-nodeenv = [
-    {file = "nodeenv-1.3.5-py2.py3-none-any.whl", hash = "sha256:5b2438f2e42af54ca968dd1b374d14a1194848955187b0e5e4be1f73813a5212"},
->>>>>>> 2650927a
 ]
 packaging = [
     {file = "packaging-20.3-py2.py3-none-any.whl", hash = "sha256:82f77b9bee21c1bafbf35a84905d604d5d1223801d639cf3ed140bd651c08752"},
@@ -1301,28 +1288,28 @@
     {file = "pluggy-0.13.1.tar.gz", hash = "sha256:15b2acde666561e1298d71b523007ed7364de07029219b604cf808bfa1c765b0"},
 ]
 pre-commit = [
-    {file = "pre_commit-2.2.0-py2.py3-none-any.whl", hash = "sha256:487c675916e6f99d355ec5595ad77b325689d423ef4839db1ed2f02f639c9522"},
-    {file = "pre_commit-2.2.0.tar.gz", hash = "sha256:c0aa11bce04a7b46c5544723aedf4e81a4d5f64ad1205a30a9ea12d5e81969e1"},
+    {file = "pre_commit-2.4.0-py2.py3-none-any.whl", hash = "sha256:5559e09afcac7808933951ffaf4ff9aac524f31efbc3f24d021540b6c579813c"},
+    {file = "pre_commit-2.4.0.tar.gz", hash = "sha256:703e2e34cbe0eedb0d319eff9f7b83e2022bb5a3ab5289a6a8841441076514d0"},
 ]
 py = [
     {file = "py-1.8.1-py2.py3-none-any.whl", hash = "sha256:c20fdd83a5dbc0af9efd622bee9a5564e278f6380fffcacc43ba6f43db2813b0"},
     {file = "py-1.8.1.tar.gz", hash = "sha256:5e27081401262157467ad6e7f851b7aa402c5852dbcb3dae06768434de5752aa"},
 ]
 pycodestyle = [
-    {file = "pycodestyle-2.5.0-py2.py3-none-any.whl", hash = "sha256:95a2219d12372f05704562a14ec30bc76b05a5b297b21a5dfe3f6fac3491ae56"},
-    {file = "pycodestyle-2.5.0.tar.gz", hash = "sha256:e40a936c9a450ad81df37f549d676d127b1b66000a6c500caa2b085bc0ca976c"},
+    {file = "pycodestyle-2.6.0-py2.py3-none-any.whl", hash = "sha256:2295e7b2f6b5bd100585ebcb1f616591b652db8a741695b3d8f5d28bdc934367"},
+    {file = "pycodestyle-2.6.0.tar.gz", hash = "sha256:c58a7d2815e0e8d7972bf1803331fb0152f867bd89adf8a01dfd55085434192e"},
 ]
 pydocstyle = [
     {file = "pydocstyle-5.0.2-py3-none-any.whl", hash = "sha256:da7831660b7355307b32778c4a0dbfb137d89254ef31a2b2978f50fc0b4d7586"},
     {file = "pydocstyle-5.0.2.tar.gz", hash = "sha256:f4f5d210610c2d153fae39093d44224c17429e2ad7da12a8b419aba5c2f614b5"},
 ]
 pyee = [
-    {file = "pyee-7.0.1-py2.py3-none-any.whl", hash = "sha256:705806bb09bc4b17a729d9a3d19a4f4e765abd010eb18e032d72f76452d07552"},
-    {file = "pyee-7.0.1.tar.gz", hash = "sha256:b0e5b89b17c8bd52a3c6517a545187907a8c69ce90169d29ebd8d2d5d7e4bc7d"},
+    {file = "pyee-7.0.2-py2.py3-none-any.whl", hash = "sha256:a0fee808414a4fc077d81be80dfe785879430b03101088747714c045292751c0"},
+    {file = "pyee-7.0.2.tar.gz", hash = "sha256:c908d1ecb32918bbf7dbb895a093153b0ca1ed8f04fc067d98bd4c5917aeb3d8"},
 ]
 pyflakes = [
-    {file = "pyflakes-2.1.1-py2.py3-none-any.whl", hash = "sha256:17dbeb2e3f4d772725c777fabc446d5634d1038f234e77343108ce445ea69ce0"},
-    {file = "pyflakes-2.1.1.tar.gz", hash = "sha256:d976835886f8c5b31d47970ed689944a0262b5f3afa00a5a7b4dc81e5449f8a2"},
+    {file = "pyflakes-2.2.0-py2.py3-none-any.whl", hash = "sha256:0d94e0e05a19e57a99444b6ddcf9a6eb2e5c68d3ca1e98e90707af8152c90a92"},
+    {file = "pyflakes-2.2.0.tar.gz", hash = "sha256:35b2d75ee967ea93b55750aa9edbbf72813e06a66ba54438df2cfac9e3c27fc8"},
 ]
 pygments = [
     {file = "Pygments-2.6.1-py3-none-any.whl", hash = "sha256:ff7a40b4860b727ab48fad6360eb351cc1b33cbf9b15a0f689ca5353e9463324"},
@@ -1332,16 +1319,16 @@
     {file = "pyinotify-0.9.6.tar.gz", hash = "sha256:9c998a5d7606ca835065cdabc013ae6c66eb9ea76a00a1e3bc6e0cfe2b4f71f4"},
 ]
 pylint = [
-    {file = "pylint-2.4.4-py3-none-any.whl", hash = "sha256:886e6afc935ea2590b462664b161ca9a5e40168ea99e5300935f6591ad467df4"},
-    {file = "pylint-2.4.4.tar.gz", hash = "sha256:3db5468ad013380e987410a8d6956226963aed94ecb5f9d3a28acca6d9ac36cd"},
+    {file = "pylint-2.5.2-py3-none-any.whl", hash = "sha256:dd506acce0427e9e08fb87274bcaa953d38b50a58207170dbf5b36cf3e16957b"},
+    {file = "pylint-2.5.2.tar.gz", hash = "sha256:b95e31850f3af163c2283ed40432f053acbc8fc6eba6a069cb518d9dbf71848c"},
 ]
 pyparsing = [
     {file = "pyparsing-2.4.7-py2.py3-none-any.whl", hash = "sha256:ef9d7589ef3c200abe66653d3f1ab1033c3c419ae9b9bdb1240a85b024efc88b"},
     {file = "pyparsing-2.4.7.tar.gz", hash = "sha256:c203ec8783bf771a155b207279b9bccb8dea02d8f0c9e5f8ead507bc3246ecc1"},
 ]
 pytest = [
-    {file = "pytest-5.4.1-py3-none-any.whl", hash = "sha256:0e5b30f5cb04e887b91b1ee519fa3d89049595f428c1db76e73bd7f17b09b172"},
-    {file = "pytest-5.4.1.tar.gz", hash = "sha256:84dde37075b8805f3d1f392cc47e38a0e59518fb46a431cfdaf7cf1ce805f970"},
+    {file = "pytest-5.4.2-py3-none-any.whl", hash = "sha256:95c710d0a72d91c13fae35dce195633c929c3792f54125919847fdcdf7caa0d3"},
+    {file = "pytest-5.4.2.tar.gz", hash = "sha256:eb2b5e935f6a019317e455b6da83dd8650ac9ffd2ee73a7b657a30873d67a698"},
 ]
 pytest-cov = [
     {file = "pytest-cov-2.8.1.tar.gz", hash = "sha256:cc6742d8bac45070217169f5f72ceee1e0e55b0221f54bcf24845972d3a47f2b"},
@@ -1356,12 +1343,12 @@
     {file = "pytest_timeout-1.3.4-py2.py3-none-any.whl", hash = "sha256:95ca727d4a1dace6ec5f0534d2940b8417ff8b782f7eef0ea09240bdd94d95c2"},
 ]
 pytest-xdist = [
-    {file = "pytest-xdist-1.31.0.tar.gz", hash = "sha256:7dc0d027d258cd0defc618fb97055fbd1002735ca7a6d17037018cf870e24011"},
-    {file = "pytest_xdist-1.31.0-py2.py3-none-any.whl", hash = "sha256:0f46020d3d9619e6d17a65b5b989c1ebbb58fc7b1da8fb126d70f4bac4dfeed1"},
+    {file = "pytest-xdist-1.32.0.tar.gz", hash = "sha256:1d4166dcac69adb38eeaedb88c8fada8588348258a3492ab49ba9161f2971129"},
+    {file = "pytest_xdist-1.32.0-py2.py3-none-any.whl", hash = "sha256:ba5ec9fde3410bd9a116ff7e4f26c92e02fa3d27975ef3ad03f330b3d4b54e91"},
 ]
 pytz = [
-    {file = "pytz-2019.3-py2.py3-none-any.whl", hash = "sha256:1c557d7d0e871de1f5ccd5833f60fb2550652da6be2693c1e02300743d21500d"},
-    {file = "pytz-2019.3.tar.gz", hash = "sha256:b02c06db6cf09c12dd25137e563b31700d3b80fcc4ad23abb7a315f2789819be"},
+    {file = "pytz-2020.1-py2.py3-none-any.whl", hash = "sha256:a494d53b6d39c3c6e44c3bec237336e14305e4f29bbf800b599253057fbb79ed"},
+    {file = "pytz-2020.1.tar.gz", hash = "sha256:c35965d010ce31b23eeb663ed3cc8c906275d6be1a34393a1d73a41febf4a048"},
 ]
 pyyaml = [
     {file = "PyYAML-5.3.1-cp27-cp27m-win32.whl", hash = "sha256:74809a57b329d6cc0fdccee6318f44b9b8649961fa73144a98735b0aaf029f1f"},
@@ -1427,9 +1414,8 @@
     {file = "syncer-1.3.0.tar.gz", hash = "sha256:6eb756f345388e08763f9695e7b5071b7657f0a7e809e486e3f9ca3fb4cd4d2c"},
 ]
 toml = [
-    {file = "toml-0.10.0-py2.7.egg", hash = "sha256:f1db651f9657708513243e61e6cc67d101a39bad662eaa9b5546f789338e07a3"},
-    {file = "toml-0.10.0-py2.py3-none-any.whl", hash = "sha256:235682dd292d5899d361a811df37e04a8828a5b1da3115886b73cf81ebc9100e"},
-    {file = "toml-0.10.0.tar.gz", hash = "sha256:229f81c57791a41d65e399fc06bf0848bab550a9dfd5ed66df18ce5f05e73d5c"},
+    {file = "toml-0.10.1-py2.py3-none-any.whl", hash = "sha256:bda89d5935c2eac546d648028b9901107a595863cb36bae0c73ac804a9b4ce88"},
+    {file = "toml-0.10.1.tar.gz", hash = "sha256:926b612be1e5ce0634a2ca03470f95169cf16f939018233a670519cb4ac58b0f"},
 ]
 tornado = [
     {file = "tornado-6.0.4-cp35-cp35m-win32.whl", hash = "sha256:5217e601700f24e966ddab689f90b7ea4bd91ff3357c3600fa1045e26d68e55d"},
@@ -1443,12 +1429,12 @@
     {file = "tornado-6.0.4.tar.gz", hash = "sha256:0fe2d45ba43b00a41cd73f8be321a44936dc1aba233dee979f17a042b83eb6dc"},
 ]
 tox = [
-    {file = "tox-3.14.6-py2.py3-none-any.whl", hash = "sha256:b2c4b91c975ea5c11463d9ca00bebf82654439c5df0f614807b9bdec62cc9471"},
-    {file = "tox-3.14.6.tar.gz", hash = "sha256:a4a6689045d93c208d77230853b28058b7513f5123647b67bf012f82fa168303"},
+    {file = "tox-3.15.0-py2.py3-none-any.whl", hash = "sha256:8d97bfaf70053ed3db56f57377288621f1bcc7621446d301927d18df93b1c4c3"},
+    {file = "tox-3.15.0.tar.gz", hash = "sha256:af09c19478e8fc7ce7555b3d802ddf601b82684b874812c5857f774b8aee1b67"},
 ]
 tqdm = [
-    {file = "tqdm-4.45.0-py2.py3-none-any.whl", hash = "sha256:ea9e3fd6bd9a37e8783d75bfc4c1faf3c6813da6bd1c3e776488b41ec683af94"},
-    {file = "tqdm-4.45.0.tar.gz", hash = "sha256:00339634a22c10a7a22476ee946bbde2dbe48d042ded784e4d88e0236eca5d81"},
+    {file = "tqdm-4.46.0-py2.py3-none-any.whl", hash = "sha256:acdafb20f51637ca3954150d0405ff1a7edde0ff19e38fb99a80a66210d2a28f"},
+    {file = "tqdm-4.46.0.tar.gz", hash = "sha256:4733c4a10d0f2a4d098d801464bdaf5240c7dadd2a7fde4ee93b0a0efd9fb25e"},
 ]
 typed-ast = [
     {file = "typed_ast-1.4.1-cp35-cp35m-manylinux1_i686.whl", hash = "sha256:73d785a950fc82dd2a25897d525d003f6378d1cb23ab305578394694202a58c3"},
@@ -1488,8 +1474,8 @@
     {file = "urllib3-1.25.9.tar.gz", hash = "sha256:3018294ebefce6572a474f0604c2021e33b3fd8006ecd11d62107a5d2a963527"},
 ]
 virtualenv = [
-    {file = "virtualenv-20.0.18-py2.py3-none-any.whl", hash = "sha256:5021396e8f03d0d002a770da90e31e61159684db2859d0ba4850fbea752aa675"},
-    {file = "virtualenv-20.0.18.tar.gz", hash = "sha256:ac53ade75ca189bc97b6c1d9ec0f1a50efe33cbf178ae09452dcd9fd309013c1"},
+    {file = "virtualenv-20.0.20-py2.py3-none-any.whl", hash = "sha256:b4c14d4d73a0c23db267095383c4276ef60e161f94fde0427f2f21a0132dde74"},
+    {file = "virtualenv-20.0.20.tar.gz", hash = "sha256:fd0e54dec8ac96c1c7c87daba85f0a59a7c37fe38748e154306ca21c73244637"},
 ]
 wcwidth = [
     {file = "wcwidth-0.1.9-py2.py3-none-any.whl", hash = "sha256:cafe2186b3c009a04067022ce1dcd79cb38d8d65ee4f4791b8888d6599d1bbe1"},
@@ -1524,7 +1510,7 @@
     {file = "websockets-8.1.tar.gz", hash = "sha256:5c65d2da8c6bce0fca2528f69f44b2f977e06954c8512a952222cea50dad430f"},
 ]
 wrapt = [
-    {file = "wrapt-1.11.2.tar.gz", hash = "sha256:565a021fd19419476b9362b05eeaa094178de64f8361e44468f9e9d7843901e1"},
+    {file = "wrapt-1.12.1.tar.gz", hash = "sha256:b62ffa81fb85f4332a4f609cab4ac40709470da05643a082ec1eb88e6d9b97d7"},
 ]
 zipp = [
     {file = "zipp-3.1.0-py3-none-any.whl", hash = "sha256:aa36550ff0c0b7ef7fa639055d797116ee891440eac1a56f378e2d3179e0320b"},
